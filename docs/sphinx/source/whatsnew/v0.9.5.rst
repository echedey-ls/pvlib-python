--- conflicted
+++ resolved
@@ -16,11 +16,9 @@
   :py:func:`pvlib.snow.loss_townsend`. (:issue:`1636`, :pull:`1653`)
 * Added optional ``n_ar`` parameter to :py:func:`pvlib.iam.physical` to
   support an anti-reflective coating. (:issue:`1501`, :pull:`1616`)
-<<<<<<< HEAD
 * Added :py:func:`pvlib.spectrum.martin_ruiz`, a spectral
   mismatch correction factor for POA components, dependant in module type,
   airmass and clearness index (:pull:`1658`)
-=======
 * :py:func:`~pvlib.irradiance.boland` is another diffuse fraction, DF,
   estimation method similar to Erbs but uses a single logistic exponential
   correlation between DF and clearness index, kt, that is continuously
@@ -42,7 +40,6 @@
 * Use `Horner's Method <https://en.wikipedia.org/wiki/Horner%27s_method>`_
   to evaluate polynomials in :py:func:`~pvlib.irradiance.disc`, may
   decrease runtime by 20%. (:issue:`1180`, :pull:`1183`)
->>>>>>> f8b12941
 
 Bug fixes
 ~~~~~~~~~
@@ -91,14 +88,11 @@
 * Mark Mikofski (:ghuser:`mikofski`)
 * Anton Driesse (:ghuser:`adriesse`)
 * Michael Deceglie (:ghuser:`mdeceglie`)
-<<<<<<< HEAD
 * Echedey Luis (:ghuser:`echedey-ls`)
-=======
 * Saurabh Aneja (:ghuser:`spaneja`)
 * John Moseley (:ghuser:`johnMoseleyArray`)
 * Areeba Turabi (:ghuser:`aturabi`)
 * Mark Campanelli (:ghuser:`markcampanelli`)
 * Taos Transue (:ghuser:`reepoi`)
 * Tim Townsend
-* Tom Arjannikov (:ghuser:`Arjannikov`)
->>>>>>> f8b12941
+* Tom Arjannikov (:ghuser:`Arjannikov`)