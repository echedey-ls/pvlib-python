.. currentmodule:: pvlib

Spectrum
--------

.. autosummary::
   :toctree: ../generated/

   spectrum.spectrl2
   spectrum.get_example_spectral_response
   spectrum.get_am15g
   spectrum.calc_spectral_mismatch_field
<<<<<<< HEAD
   spectrum.martin_ruiz
=======
   spectrum.spectral_factor_caballero
   spectrum.spectral_factor_firstsolar
   spectrum.spectral_factor_sapm
>>>>>>> f8b12941
<|MERGE_RESOLUTION|>--- conflicted
+++ resolved
@@ -10,10 +10,7 @@
    spectrum.get_example_spectral_response
    spectrum.get_am15g
    spectrum.calc_spectral_mismatch_field
-<<<<<<< HEAD
-   spectrum.martin_ruiz
-=======
    spectrum.spectral_factor_caballero
    spectrum.spectral_factor_firstsolar
    spectrum.spectral_factor_sapm
->>>>>>> f8b12941
+   spectrum.martin_ruiz